[package]
name = "stripe-rust" # b.c. stripe and stripe-rs were already taken
<<<<<<< HEAD
version = "0.4.0-dev"
=======
version = "0.3.3"
>>>>>>> 4f10d106
description = "API bindings for the Stripe v1 HTTP API"
authors = ["Kevin Stenerson <kevin@rapiditynetworks.com>"]
license = "MIT/Apache-2.0"
readme = "README.md"
repository = "https://github.com/rapiditynetworks/stripe-rs"
documentation = "https://docs.rs/stripe-rust"
keywords = ["stripe", "v1", "api"]
categories = ["api-bindings"]

<<<<<<< HEAD
[badges]
travis-ci = {repository = "rapiditynetworks/stripe-rs"}
=======
[features]
#default = ["with-rustls"]
default = ["with-openssl"]
with-openssl = ["hyper-openssl"]
>>>>>>> 4f10d106

[lib]
name = "stripe"

[dependencies]
hyper = "^0.10"
<<<<<<< HEAD
hyper-rustls = "^0.6"
serde = "^1.0"
serde_derive = "^1.0"
serde_json = "^1.0"
serde_qs = "^0.2"
=======
hyper-openssl = { version = "^0.2", optional = true }
serde = "^0.9"
serde_derive = "^0.9"
serde_json = "^0.9"
serde_qs = "0.0.2"
>>>>>>> 4f10d106
<|MERGE_RESOLUTION|>--- conflicted
+++ resolved
@@ -1,10 +1,6 @@
 [package]
 name = "stripe-rust" # b.c. stripe and stripe-rs were already taken
-<<<<<<< HEAD
 version = "0.4.0-dev"
-=======
-version = "0.3.3"
->>>>>>> 4f10d106
 description = "API bindings for the Stripe v1 HTTP API"
 authors = ["Kevin Stenerson <kevin@rapiditynetworks.com>"]
 license = "MIT/Apache-2.0"
@@ -14,31 +10,22 @@
 keywords = ["stripe", "v1", "api"]
 categories = ["api-bindings"]
 
-<<<<<<< HEAD
 [badges]
 travis-ci = {repository = "rapiditynetworks/stripe-rs"}
-=======
+
 [features]
-#default = ["with-rustls"]
-default = ["with-openssl"]
+default = ["with-rustls"]
+with-rustls = ["hyper-rustls"]
 with-openssl = ["hyper-openssl"]
->>>>>>> 4f10d106
 
 [lib]
 name = "stripe"
 
 [dependencies]
 hyper = "^0.10"
-<<<<<<< HEAD
-hyper-rustls = "^0.6"
+hyper-rustls = { version = "^0.6", optional = true }
+hyper-openssl = { version = "^0.2", optional = true }
 serde = "^1.0"
 serde_derive = "^1.0"
 serde_json = "^1.0"
-serde_qs = "^0.2"
-=======
-hyper-openssl = { version = "^0.2", optional = true }
-serde = "^0.9"
-serde_derive = "^0.9"
-serde_json = "^0.9"
-serde_qs = "0.0.2"
->>>>>>> 4f10d106
+serde_qs = "^0.2"